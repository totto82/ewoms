--- conflicted
+++ resolved
@@ -217,18 +217,12 @@
     }
 
     // initialize MPI, finalize is done automatically on exit
-<<<<<<< HEAD
-    const Dune::MPIHelper& mpiHelper = Dune::MPIHelper::instance(argc, argv);
-
-    int myRank = mpiHelper.rank();
-=======
 #if HAVE_DUNE_FEM
     Dune::Fem::MPIManager::initialize(argc, argv);
     int myRank = Dune::Fem::MPIManager::rank();
 #else
     int myRank = MPIHelper::instance(argc, argv).rank();
 #endif
->>>>>>> 2ed80952
 
     try
     {
